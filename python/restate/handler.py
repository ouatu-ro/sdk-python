--- conflicted
+++ resolved
@@ -17,11 +17,7 @@
 
 from dataclasses import dataclass
 from inspect import Signature
-<<<<<<< HEAD
-from typing import Any, Awaitable, Callable, Generic, Literal, Optional, TypeVar
-=======
 from typing import Any, Callable, Awaitable, Dict, Generic, Literal, Optional, TypeVar
->>>>>>> 95138ed6
 
 from restate.exceptions import TerminalError
 from restate.serde import DefaultSerde, PydanticBaseModel, PydanticJsonSerde, Serde
