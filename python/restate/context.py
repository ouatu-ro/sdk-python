--- conflicted
+++ resolved
@@ -34,9 +34,6 @@
     """
 
     @abc.abstractmethod
-<<<<<<< HEAD
-    def __await__(self) -> typing.Generator[Any, None, T]:
-=======
     def is_completed(self) -> bool:
         """
         Returns True if the future is completed, False otherwise.
@@ -44,7 +41,6 @@
 
     @abc.abstractmethod
     def __await__(self):
->>>>>>> 65c21d4d
         pass
 
 
