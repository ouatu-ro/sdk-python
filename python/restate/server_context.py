--- conflicted
+++ resolved
@@ -169,11 +169,7 @@
         self.attempt_headers = attempt_headers
         self.send = send
         self.receive = receive
-<<<<<<< HEAD
-        self.run_coros_to_execute: dict[int, Awaitable[bytes | Failure]] = {}
-=======
-        self.run_coros_to_execute: dict[int,  Callable[[], Awaitable[typing.Union[bytes | Failure]]]] = {}
->>>>>>> 20dae8a0
+        self.run_coros_to_execute: dict[int, Callable[[], Awaitable[bytes | Failure]]] = {}
 
     async def enter(self):
         """Invoke the user code."""
